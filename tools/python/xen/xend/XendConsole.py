# Copyright (C) 2004 Mike Wray <mike.wray@hp.com>

<<<<<<< HEAD
import xen.lowlevel.xc
xc = xen.lowlevel.xc.new()

import XendRoot; xroot = XendRoot.instance()
=======
>>>>>>> f2070412
from XendError import XendError

class XendConsole:

    def  __init__(self):
        pass

    def console_ls(self):
        return [ c.console_port for c in self.consoles() ]

    def consoles(self):
        l = []
        xd = XendRoot.get_component('xen.xend.XendDomain')
        for vm in xd.list():
            ctrl = vm.getDeviceController("console", error=False)
            if (not ctrl): continue
            console = ctrl.getDevice(0)
            if (not console): continue
            l.append(console)
        return l
    
    def console_get(self, id):
        id = int(id)
        for c in self.consoles():
            if c.console_port == id:
                return c
        return None

    def console_disconnect(self, id):
        console = self.console_get(id)
        if not console:
            raise XendError('Invalid console id')
        console.disconnect()

def instance():
    global inst
    try:
        inst
    except:
        inst = XendConsole()
    return inst<|MERGE_RESOLUTION|>--- conflicted
+++ resolved
@@ -1,12 +1,6 @@
 # Copyright (C) 2004 Mike Wray <mike.wray@hp.com>
 
-<<<<<<< HEAD
-import xen.lowlevel.xc
-xc = xen.lowlevel.xc.new()
-
 import XendRoot; xroot = XendRoot.instance()
-=======
->>>>>>> f2070412
 from XendError import XendError
 
 class XendConsole:
