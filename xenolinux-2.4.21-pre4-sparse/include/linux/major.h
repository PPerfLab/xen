--- conflicted
+++ resolved
@@ -145,13 +145,8 @@
 
 #define	UMEM_MAJOR	116	/* http://www.umem.com/ Battery Backed RAM */
 
-<<<<<<< HEAD
-/* note: 123, 124, 125, 126 and 234, 235, 236, 237 are defined in xeno_major */
-#include <asm/hypervisor-ifs/xeno-major.h>
-=======
 #define XLIDE_MAJOR	123	/* XenoLinux IDE Device */
 #define XLSCSI_MAJOR	133	/* XenoLinux SCSI Device */
->>>>>>> 8e06473c
 
 #define RTF_MAJOR	150
 #define RAW_MAJOR	162
