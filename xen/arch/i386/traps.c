/******************************************************************************
 * arch/i386/traps.c
 * 
 * Modifications to Linux original are copyright (c) 2002-2003, K A Fraser
 * 
 * This program is free software; you can redistribute it and/or modify
 * it under the terms of the GNU General Public License as published by
 * the Free Software Foundation; either version 2 of the License, or
 * (at your option) any later version.
 * 
 * This program is distributed in the hope that it will be useful,
 * but WITHOUT ANY WARRANTY; without even the implied warranty of
 * MERCHANTABILITY or FITNESS FOR A PARTICULAR PURPOSE.  See the
 * GNU General Public License for more details.
 * 
 * You should have received a copy of the GNU General Public License
 * along with this program; if not, write to the Free Software
 * Foundation, Inc., 59 Temple Place, Suite 330, Boston, MA  02111-1307  USA
 */

/*
 *  xen/arch/i386/traps.c
 *
 *  Copyright (C) 1991, 1992  Linus Torvalds
 *
 *  Pentium III FXSR, SSE support
 *	Gareth Hughes <gareth@valinux.com>, May 2000
 */

#include <xen/config.h>
#include <xen/init.h>
#include <xen/interrupt.h>
#include <xen/sched.h>
#include <xen/lib.h>
#include <xen/errno.h>
#include <xen/mm.h>
#include <asm/ptrace.h>
#include <xen/delay.h>
#include <xen/spinlock.h>
#include <xen/irq.h>
#include <xen/perfc.h>
#include <xen/shadow.h>
#include <asm/domain_page.h>
#include <asm/system.h>
#include <asm/io.h>
#include <asm/atomic.h>
#include <asm/desc.h>
#include <asm/debugreg.h>
#include <asm/smp.h>
#include <asm/pgalloc.h>
#include <asm/uaccess.h>
#include <asm/i387.h>
#include <asm/pdb.h>

#define GTBF_TRAP        1
#define GTBF_TRAP_NOCODE 2
#define GTBF_TRAP_CR2    4
struct guest_trap_bounce {
    unsigned long  error_code;        /*   0 */
    unsigned long  cr2;               /*   4 */
    unsigned short flags;             /*   8 */
    unsigned short cs;                /*  10 */
    unsigned long  eip;               /*  12 */
} guest_trap_bounce[NR_CPUS] = { { 0 } };

#define DOUBLEFAULT_STACK_SIZE 1024
static struct tss_struct doublefault_tss;
static unsigned char doublefault_stack[DOUBLEFAULT_STACK_SIZE];

asmlinkage int hypervisor_call(void);
asmlinkage void lcall7(void);
asmlinkage void lcall27(void);

/* Master table, and the one used by CPU0. */
struct desc_struct idt_table[256] = { {0, 0}, };
/* All other CPUs have their own copy. */
struct desc_struct *idt_tables[NR_CPUS] = { 0 };

asmlinkage void divide_error(void);
asmlinkage void debug(void);
asmlinkage void nmi(void);
asmlinkage void int3(void);
asmlinkage void overflow(void);
asmlinkage void bounds(void);
asmlinkage void invalid_op(void);
asmlinkage void device_not_available(void);
asmlinkage void coprocessor_segment_overrun(void);
asmlinkage void invalid_TSS(void);
asmlinkage void segment_not_present(void);
asmlinkage void stack_segment(void);
asmlinkage void general_protection(void);
asmlinkage void page_fault(void);
asmlinkage void coprocessor_error(void);
asmlinkage void simd_coprocessor_error(void);
asmlinkage void alignment_check(void);
asmlinkage void spurious_interrupt_bug(void);
asmlinkage void machine_check(void);

int kstack_depth_to_print = 8*20;

static inline int kernel_text_address(unsigned long addr)
{
    if (addr >= (unsigned long) &_stext &&
        addr <= (unsigned long) &_etext)
        return 1;
    return 0;

}

<<<<<<< HEAD

void show_trace(unsigned long * stack)
{
    int i;
    unsigned long addr;

    printk("Call Trace: ");
    i = 1;
    while (((long) stack & (STACK_SIZE-1)) != 0) {
        addr = *stack++;
        if (kernel_text_address(addr)) {
            if (i && ((i % 6) == 0))
                printk("\n   ");
            printk("[<%08lx>] ", addr);
            i++;
        }
    }
    printk("\n");
}

void show_traceX(void)
{
    unsigned long *addr;
    __asm__ __volatile__ ("movl %%esp,%0" : "=r" (addr) : );
    show_trace(addr);
}

=======
>>>>>>> 8a1284a0
void show_stack(unsigned long *esp)
{
    unsigned long *stack, addr;
    int i;

    printk("Stack trace from ESP=%p:\n", esp);

    stack = esp;
    for ( i = 0; i < kstack_depth_to_print; i++ )
    {
        if ( ((long)stack & (STACK_SIZE-1)) == 0 )
            break;
        if ( i && ((i % 8) == 0) )
            printk("\n       ");
        if ( kernel_text_address(*stack) )
            printk("[%08lx] ", *stack++);
        else
            printk("%08lx ", *stack++);            
    }
    printk("\n");

    printk("Call Trace from ESP=%p: ", esp);
    stack = esp;
    i = 0;
    while (((long) stack & (STACK_SIZE-1)) != 0) {
        addr = *stack++;
        if (kernel_text_address(addr)) {
            if (i && ((i % 6) == 0))
                printk("\n   ");
            printk("[<%08lx>] ", addr);
            i++;
        }
    }
    printk("\n");
}

void show_registers(struct pt_regs *regs)
{
    unsigned long esp;
    unsigned short ss;

    esp = (unsigned long) (&regs->esp);
    ss  = __HYPERVISOR_DS;
    if ( regs->xcs & 3 )
    {
        esp = regs->esp;
        ss  = regs->xss & 0xffff;
    }

    printk("CPU:    %d\nEIP:    %04x:[<%08lx>]      \nEFLAGS: %08lx\n",
           smp_processor_id(), 0xffff & regs->xcs, regs->eip, regs->eflags);
    printk("eax: %08lx   ebx: %08lx   ecx: %08lx   edx: %08lx\n",
           regs->eax, regs->ebx, regs->ecx, regs->edx);
    printk("esi: %08lx   edi: %08lx   ebp: %08lx   esp: %08lx\n",
           regs->esi, regs->edi, regs->ebp, esp);
    printk("ds: %04x   es: %04x   fs: %04x   gs: %04x   ss: %04x\n",
           regs->xds & 0xffff, regs->xes & 0xffff, 
           regs->xfs & 0xffff, regs->xgs & 0xffff, ss);

    show_stack(&regs->esp);
    show_trace(&regs->esp);
}	


spinlock_t die_lock = SPIN_LOCK_UNLOCKED;

void die(const char * str, struct pt_regs * regs, long err)
{
    unsigned long flags;
    spin_lock_irqsave(&die_lock, flags);
    printk("%s: %04lx,%04lx\n", str, err >> 16, err & 0xffff);
    show_registers(regs);
    spin_unlock_irqrestore(&die_lock, flags);
    panic("HYPERVISOR DEATH!!\n");
}


static inline void do_trap(int trapnr, char *str,
			   struct pt_regs *regs, 
                           long error_code, int use_error_code)
{
    struct task_struct *p = current;
    struct guest_trap_bounce *gtb = guest_trap_bounce+smp_processor_id();
    trap_info_t *ti;
    unsigned long fixup;

    if (!(regs->xcs & 3))
        goto fault_in_hypervisor;

    ti = current->thread.traps + trapnr;
    gtb->flags = use_error_code ? GTBF_TRAP : GTBF_TRAP_NOCODE;
    gtb->error_code = error_code;
    gtb->cs         = ti->cs;
    gtb->eip        = ti->address;
    if ( TI_GET_IF(ti) )
        p->shared_info->vcpu_data[0].evtchn_upcall_mask = 1;
    return; 

 fault_in_hypervisor:

    if ( likely((fixup = search_exception_table(regs->eip)) != 0) )
    {
        DPRINTK("Trap %d: %08lx -> %08lx\n", trapnr, regs->eip, fixup);
        regs->eip = fixup;
        regs->xds = regs->xes = regs->xfs = regs->xgs = __HYPERVISOR_DS;
        return;
    }

    show_registers(regs);
    panic("CPU%d FATAL TRAP: vector = %d (%s)\n"
          "[error_code=%08x]\n",
          smp_processor_id(), trapnr, str, error_code);
}

#define DO_ERROR_NOCODE(trapnr, str, name) \
asmlinkage void do_##name(struct pt_regs * regs, long error_code) \
{ \
do_trap(trapnr, str, regs, error_code, 0); \
}

#define DO_ERROR(trapnr, str, name) \
asmlinkage void do_##name(struct pt_regs * regs, long error_code) \
{ \
do_trap(trapnr, str, regs, error_code, 1); \
}

DO_ERROR_NOCODE( 0, "divide error", divide_error)
DO_ERROR_NOCODE( 4, "overflow", overflow)
DO_ERROR_NOCODE( 5, "bounds", bounds)
DO_ERROR_NOCODE( 6, "invalid operand", invalid_op)
DO_ERROR_NOCODE( 9, "coprocessor segment overrun", coprocessor_segment_overrun)
DO_ERROR(10, "invalid TSS", invalid_TSS)
DO_ERROR(11, "segment not present", segment_not_present)
DO_ERROR(12, "stack segment", stack_segment)
/* Vector 15 reserved by Intel */
DO_ERROR_NOCODE(16, "fpu error", coprocessor_error)
DO_ERROR(17, "alignment check", alignment_check)
DO_ERROR_NOCODE(18, "machine check", machine_check)
DO_ERROR_NOCODE(19, "simd error", simd_coprocessor_error)

asmlinkage void do_int3(struct pt_regs *regs, long error_code)
{
    struct task_struct *p = current;
    struct guest_trap_bounce *gtb = guest_trap_bounce+smp_processor_id();
    trap_info_t *ti;

    if ( pdb_handle_exception(3, regs) == 0 )
        return;
    if ( (regs->xcs & 3) != 3 )
    {
        if ( unlikely((regs->xcs & 3) == 0) )
        {
            show_registers(regs);
            panic("CPU%d FATAL TRAP: vector = 3 (Int3)\n"
                  "[error_code=%08x]\n",
                  smp_processor_id(), error_code);
        }
    }

    ti = current->thread.traps + 3;
    gtb->flags      = GTBF_TRAP_NOCODE;
    gtb->error_code = error_code;
    gtb->cs         = ti->cs;
    gtb->eip        = ti->address;
    if ( TI_GET_IF(ti) )
        p->shared_info->vcpu_data[0].evtchn_upcall_mask = 1;
}

asmlinkage void do_double_fault(void)
{
    extern spinlock_t console_lock;
    struct tss_struct *tss = &doublefault_tss;
    unsigned int cpu = ((tss->back_link>>3)-__FIRST_TSS_ENTRY)>>1;

    /* Disable the NMI watchdog. It's useless now. */
    watchdog_on = 0;

    /* Find information saved during fault and dump it to the console. */
    tss = &init_tss[cpu];
    printk("CPU:    %d\nEIP:    %04x:[<%08lx>]      \nEFLAGS: %08lx\n",
           cpu, tss->cs, tss->eip, tss->eflags);
    printk("CR3:    %08lx\n", tss->__cr3);
    printk("eax: %08lx   ebx: %08lx   ecx: %08lx   edx: %08lx\n",
           tss->eax, tss->ebx, tss->ecx, tss->edx);
    printk("esi: %08lx   edi: %08lx   ebp: %08lx   esp: %08lx\n",
           tss->esi, tss->edi, tss->ebp, tss->esp);
    printk("ds: %04x   es: %04x   fs: %04x   gs: %04x   ss: %04x\n",
           tss->ds, tss->es, tss->fs, tss->gs, tss->ss);
    printk("************************************\n");
    printk("CPU%d DOUBLE FAULT -- system shutdown\n", cpu);
    printk("System needs manual reset.\n");
    printk("************************************\n");

    /* Lock up the console to prevent spurious output from other CPUs. */
    spin_lock(&console_lock); 

    /* Wait for manual reset. */
    for ( ; ; ) ;
}

asmlinkage void do_page_fault(struct pt_regs *regs, long error_code)
{
    struct guest_trap_bounce *gtb = guest_trap_bounce+smp_processor_id();
    trap_info_t *ti;
    unsigned long off, addr, fixup;
    struct task_struct *p = current;
    extern int map_ldt_shadow_page(unsigned int);

    __asm__ __volatile__ ("movl %%cr2,%0" : "=r" (addr) : );

    perfc_incrc(page_faults);

    if ( unlikely(addr >= LDT_VIRT_START) && 
         (addr < (LDT_VIRT_START + (p->mm.ldt_ents*LDT_ENTRY_SIZE))) )
    {
        /*
         * Copy a mapping from the guest's LDT, if it is valid. Otherwise we
         * send the fault up to the guest OS to be handled.
         */
        off  = addr - LDT_VIRT_START;
        addr = p->mm.ldt_base + off;
        if ( likely(map_ldt_shadow_page(off >> PAGE_SHIFT)) )
            return; /* successfully copied the mapping */
    }

    if ( unlikely(p->mm.shadow_mode) && 
         (addr < PAGE_OFFSET) && shadow_fault(addr, error_code) )
	return; /* Returns TRUE if fault was handled. */

    if ( unlikely(!(regs->xcs & 3)) )
        goto fault_in_hypervisor;

    ti = p->thread.traps + 14;
    gtb->flags = GTBF_TRAP_CR2; /* page fault pushes %cr2 */
    gtb->cr2        = addr;
    gtb->error_code = error_code;
    gtb->cs         = ti->cs;
    gtb->eip        = ti->address;
    if ( TI_GET_IF(ti) )
        p->shared_info->vcpu_data[0].evtchn_upcall_mask = 1;
    return; 

 fault_in_hypervisor:

    if ( likely((fixup = search_exception_table(regs->eip)) != 0) )
    {
        perfc_incrc(copy_user_faults);
        if ( !p->mm.shadow_mode )
            DPRINTK("Page fault: %08lx -> %08lx\n", regs->eip, fixup);
        regs->eip = fixup;
        regs->xds = regs->xes = regs->xfs = regs->xgs = __HYPERVISOR_DS;
        return;
    }

    if ( addr >= PAGE_OFFSET )
    {
        unsigned long page;
        page = l2_pgentry_val(idle_pg_table[addr >> L2_PAGETABLE_SHIFT]);
        printk("*pde = %08lx\n", page);
        if ( page & _PAGE_PRESENT )
        {
            page &= PAGE_MASK;
            page = ((unsigned long *) __va(page))[(addr&0x3ff000)>>PAGE_SHIFT];
            printk(" *pte = %08lx\n", page);
        }
#ifdef MEMORY_GUARD
        if ( !(error_code & 1) )
            printk(" -- POSSIBLY AN ACCESS TO FREED MEMORY? --\n");
#endif
    }

    if (pdb_page_fault_possible)
    {
        pdb_page_fault = 1;
	/* make eax & edx valid to complete the instruction */
	regs->eax = (long)&pdb_page_fault_scratch;
	regs->edx = (long)&pdb_page_fault_scratch;
	return;
    }

    show_registers(regs);
    panic("CPU%d FATAL PAGE FAULT\n"
          "[error_code=%08x]\n"
          "Faulting linear address might be %08lx\n",
          smp_processor_id(), error_code, addr);
}

asmlinkage void do_general_protection(struct pt_regs *regs, long error_code)
{
    struct task_struct *p = current;
    struct guest_trap_bounce *gtb = guest_trap_bounce+smp_processor_id();
    trap_info_t *ti;
    unsigned long fixup;

    /* Badness if error in ring 0, or result of an interrupt. */
    if ( !(regs->xcs & 3) || (error_code & 1) )
        goto gp_in_kernel;

    /*
     * Cunning trick to allow arbitrary "INT n" handling.
     * 
     * We set DPL == 0 on all vectors in the IDT. This prevents any INT <n>
     * instruction from trapping to the appropriate vector, when that might not
     * be expected by Xen or the guest OS. For example, that entry might be for
     * a fault handler (unlike traps, faults don't increment EIP), or might
     * expect an error code on the stack (which a software trap never
     * provides), or might be a hardware interrupt handler that doesn't like
     * being called spuriously.
     * 
     * Instead, a GPF occurs with the faulting IDT vector in the error code.
     * Bit 1 is set to indicate that an IDT entry caused the fault. Bit 0 is 
     * clear to indicate that it's a software fault, not hardware.
     * 
     * NOTE: Vectors 3 and 4 are dealt with from their own handler. This is
     * okay because they can only be triggered by an explicit DPL-checked
     * instruction. The DPL specified by the guest OS for these vectors is NOT
     * CHECKED!!
     */
    if ( (error_code & 3) == 2 )
    {
        /* This fault must be due to <INT n> instruction. */
        ti = current->thread.traps + (error_code>>3);
        if ( TI_GET_DPL(ti) >= (regs->xcs & 3) )
        {
	    unsigned long cr3;
	
	    __asm__ __volatile__ ("movl %%cr3,%0" : "=r" (cr3) : );
	    if (pdb_initialized && pdb_ctx.system_call != 0 &&
		cr3 == pdb_ctx.ptbr)
	    {
	        pdb_linux_syscall_enter_bkpt(regs, error_code, ti);
	    }

            gtb->flags = GTBF_TRAP_NOCODE;
            regs->eip += 2;
            goto finish_propagation;
        }
    }
    
    /* Pass on GPF as is. */
    ti = current->thread.traps + 13;
    gtb->flags      = GTBF_TRAP;
    gtb->error_code = error_code;
 finish_propagation:
    gtb->cs         = ti->cs;
    gtb->eip        = ti->address;
    if ( TI_GET_IF(ti) )
        p->shared_info->vcpu_data[0].evtchn_upcall_mask = 1;
    return;

 gp_in_kernel:

    if ( likely((fixup = search_exception_table(regs->eip)) != 0) )
    {
        DPRINTK("GPF (%04lx): %08lx -> %08lx\n", error_code, regs->eip, fixup);
        regs->eip = fixup;
        regs->xds = regs->xes = regs->xfs = regs->xgs = __HYPERVISOR_DS;
        return;
    }

    die("general protection fault", regs, error_code);
}

asmlinkage void mem_parity_error(unsigned char reason, struct pt_regs * regs)
{
    printk("NMI received. Dazed and confused, but trying to continue\n");
    printk("You probably have a hardware problem with your RAM chips\n");

    /* Clear and disable the memory parity error line. */
    reason = (reason & 0xf) | 4;
    outb(reason, 0x61);

    show_registers(regs);
    panic("PARITY ERROR");
}

asmlinkage void io_check_error(unsigned char reason, struct pt_regs * regs)
{
    printk("NMI: IOCK error (debug interrupt?)\n");

    reason = (reason & 0xf) | 8;
    outb(reason, 0x61);

    show_registers(regs);
    panic("IOCK ERROR");
}

static void unknown_nmi_error(unsigned char reason, struct pt_regs * regs)
{
    printk("Uhhuh. NMI received for unknown reason %02x.\n", reason);
    printk("Dazed and confused, but trying to continue\n");
    printk("Do you have a strange power saving mode enabled?\n");
}

asmlinkage void do_nmi(struct pt_regs * regs, unsigned long reason)
{
    ++nmi_count(smp_processor_id());

#if CONFIG_X86_LOCAL_APIC
    if ( nmi_watchdog )
        nmi_watchdog_tick(regs);
    else
#endif
        unknown_nmi_error((unsigned char)(reason&0xff), regs);
}

asmlinkage void math_state_restore(struct pt_regs *regs, long error_code)
{
    /* Prevent recursion. */
    clts();

    if ( !test_bit(PF_USEDFPU, &current->flags) )
    {
        if ( test_bit(PF_DONEFPUINIT, &current->flags) )
            restore_fpu(current);
        else
            init_fpu();
        set_bit(PF_USEDFPU, &current->flags); /* so we fnsave on switch_to() */
    }

    if ( test_and_clear_bit(PF_GUEST_STTS, &current->flags) )
    {
        struct guest_trap_bounce *gtb = guest_trap_bounce+smp_processor_id();
        gtb->flags      = GTBF_TRAP_NOCODE;
        gtb->cs         = current->thread.traps[7].cs;
        gtb->eip        = current->thread.traps[7].address;
    }
}

asmlinkage void do_debug_orig(struct pt_regs *regs, long error_code)
{
    unsigned int condition;
    struct task_struct *tsk = current;
    struct guest_trap_bounce *gtb = guest_trap_bounce+smp_processor_id();

    __asm__ __volatile__("movl %%db6,%0" : "=r" (condition));

    /* Mask out spurious debug traps due to lazy DR7 setting */
    if ( (condition & (DR_TRAP0|DR_TRAP1|DR_TRAP2|DR_TRAP3)) &&
         (tsk->thread.debugreg[7] == 0) )
    {
        __asm__("movl %0,%%db7" : : "r" (0));
        return;
    }

    if ( (regs->xcs & 3) == 0 )
    {
        /* Clear TF just for absolute sanity. */
        regs->eflags &= ~EF_TF;
        /*
         * Basically, we ignore watchpoints when they trigger in
         * the hypervisor. This may happen when a buffer is passed
         * to us which previously had a watchpoint set on it.
         * No need to bump EIP; the only faulting trap is an
         * instruction breakpoint, which can't happen to us.
         */
        return;
    }

    /* Save debug status register where guest OS can peek at it */
    tsk->thread.debugreg[6] = condition;

    gtb->flags = GTBF_TRAP_NOCODE;
    gtb->cs    = tsk->thread.traps[1].cs;
    gtb->eip   = tsk->thread.traps[1].address;
}


asmlinkage void do_debug(struct pt_regs *regs, long error_code)
{
    unsigned int condition;
    struct task_struct *tsk = current;
    struct guest_trap_bounce *gtb = guest_trap_bounce+smp_processor_id();

    /* This handler is broken! Only use it if PDB is enabled. */
    if ( !pdb_initialized )
    {
        do_debug_orig(regs, error_code);
        return;
    }

    __asm__ __volatile__("movl %%db6,%0" : "=r" (condition));
    if ( (condition & (1 << 14)) != (1 << 14) )
        printk("\nwarning: debug trap w/o BS bit [0x%x]\n\n", condition);
    __asm__("movl %0,%%db6" : : "r" (0));

    if ( pdb_handle_exception(1, regs) != 0 )
    {
        tsk->thread.debugreg[6] = condition;

	gtb->flags = GTBF_TRAP_NOCODE;
	gtb->cs    = tsk->thread.traps[1].cs;
	gtb->eip   = tsk->thread.traps[1].address;
    }
}


asmlinkage void do_spurious_interrupt_bug(struct pt_regs * regs,
					  long error_code)
{ /* nothing */ }


#define _set_gate(gate_addr,type,dpl,addr) \
do { \
  int __d0, __d1; \
  __asm__ __volatile__ ("movw %%dx,%%ax\n\t" \
	"movw %4,%%dx\n\t" \
	"movl %%eax,%0\n\t" \
	"movl %%edx,%1" \
	:"=m" (*((long *) (gate_addr))), \
	 "=m" (*(1+(long *) (gate_addr))), "=&a" (__d0), "=&d" (__d1) \
	:"i" ((short) (0x8000+(dpl<<13)+(type<<8))), \
	 "3" ((char *) (addr)),"2" (__HYPERVISOR_CS << 16)); \
} while (0)

void set_intr_gate(unsigned int n, void *addr)
{
    _set_gate(idt_table+n,14,0,addr);
}

static void __init set_system_gate(unsigned int n, void *addr)
{
    _set_gate(idt_table+n,14,3,addr);
}

static void set_task_gate(unsigned int n, unsigned int sel)
{
    idt_table[n].a = sel << 16;
    idt_table[n].b = 0x8500;
}

#define _set_seg_desc(gate_addr,type,dpl,base,limit) {\
	*((gate_addr)+1) = ((base) & 0xff000000) | \
		(((base) & 0x00ff0000)>>16) | \
		((limit) & 0xf0000) | \
		((dpl)<<13) | \
		(0x00408000) | \
		((type)<<8); \
	*(gate_addr) = (((base) & 0x0000ffff)<<16) | \
		((limit) & 0x0ffff); }

#define _set_tssldt_desc(n,addr,limit,type) \
__asm__ __volatile__ ("movw %w3,0(%2)\n\t" \
	"movw %%ax,2(%2)\n\t" \
	"rorl $16,%%eax\n\t" \
	"movb %%al,4(%2)\n\t" \
	"movb %4,5(%2)\n\t" \
	"movb $0,6(%2)\n\t" \
	"movb %%ah,7(%2)\n\t" \
	"rorl $16,%%eax" \
	: "=m"(*(n)) : "a" (addr), "r"(n), "ir"(limit), "i"(type))

void set_tss_desc(unsigned int n, void *addr)
{
    _set_tssldt_desc(gdt_table+__TSS(n), (int)addr, 8299, 0x89);
}

void __init trap_init(void)
{
    /*
     * Make a separate task for double faults. This will get us debug output if
     * we blow the kernel stack.
     */
    struct tss_struct *tss = &doublefault_tss;
    memset(tss, 0, sizeof(*tss));
    tss->ds     = __HYPERVISOR_DS;
    tss->es     = __HYPERVISOR_DS;
    tss->ss     = __HYPERVISOR_DS;
    tss->esp    = (unsigned long)
        &doublefault_stack[DOUBLEFAULT_STACK_SIZE];
    tss->__cr3  = __pa(idle_pg_table);
    tss->cs     = __HYPERVISOR_CS;
    tss->eip    = (unsigned long)do_double_fault;
    tss->eflags = 2;
    tss->bitmap = INVALID_IO_BITMAP_OFFSET;
    _set_tssldt_desc(gdt_table+__DOUBLEFAULT_TSS_ENTRY,
                     (int)tss, 235, 0x89);

    /*
     * Note that interrupt gates are always used, rather than trap gates. We 
     * must have interrupts disabled until DS/ES/FS/GS are saved because the 
     * first activation must have the "bad" value(s) for these registers and 
     * we may lose them if another activation is installed before they are 
     * saved. The page-fault handler also needs interrupts disabled until %cr2 
     * has been read and saved on the stack.
     */
    set_intr_gate(0,&divide_error);
    set_intr_gate(1,&debug);
    set_intr_gate(2,&nmi);
    set_system_gate(3,&int3);     /* usable from all privilege levels */
    set_system_gate(4,&overflow); /* usable from all privilege levels */
    set_intr_gate(5,&bounds);
    set_intr_gate(6,&invalid_op);
    set_intr_gate(7,&device_not_available);
    set_task_gate(8,__DOUBLEFAULT_TSS_ENTRY<<3);
    set_intr_gate(9,&coprocessor_segment_overrun);
    set_intr_gate(10,&invalid_TSS);
    set_intr_gate(11,&segment_not_present);
    set_intr_gate(12,&stack_segment);
    set_intr_gate(13,&general_protection);
    set_intr_gate(14,&page_fault);
    set_intr_gate(15,&spurious_interrupt_bug);
    set_intr_gate(16,&coprocessor_error);
    set_intr_gate(17,&alignment_check);
    set_intr_gate(18,&machine_check);
    set_intr_gate(19,&simd_coprocessor_error);

    /* Only ring 1 can access monitor services. */
    _set_gate(idt_table+HYPERVISOR_CALL_VECTOR,14,1,&hypervisor_call);

    /* CPU0 uses the master IDT. */
    idt_tables[0] = idt_table;

    /*
     * Should be a barrier for any external CPU state.
     */
    {
        extern void cpu_init(void);
        cpu_init();
    }
}


long do_set_trap_table(trap_info_t *traps)
{
    trap_info_t cur;
    trap_info_t *dst = current->thread.traps;

    for ( ; ; )
    {
        if ( copy_from_user(&cur, traps, sizeof(cur)) ) return -EFAULT;

        if ( cur.address == 0 ) break;

        if ( !VALID_CODESEL(cur.cs) ) return -EPERM;

        memcpy(dst+cur.vector, &cur, sizeof(cur));
        traps++;
    }

    return 0;
}


long do_set_callbacks(unsigned long event_selector,
                      unsigned long event_address,
                      unsigned long failsafe_selector,
                      unsigned long failsafe_address)
{
    struct task_struct *p = current;

    if ( !VALID_CODESEL(event_selector) || !VALID_CODESEL(failsafe_selector) )
        return -EPERM;

    p->event_selector    = event_selector;
    p->event_address     = event_address;
    p->failsafe_selector = failsafe_selector;
    p->failsafe_address  = failsafe_address;

    return 0;
}


long set_fast_trap(struct task_struct *p, int idx)
{
    trap_info_t *ti;

    /* Index 0 is special: it disables fast traps. */
    if ( idx == 0 )
    {
        if ( p == current )
            CLEAR_FAST_TRAP(&p->thread);
        SET_DEFAULT_FAST_TRAP(&p->thread);
        return 0;
    }

    /*
     * We only fast-trap vectors 0x20-0x2f, and vector 0x80.
     * The former range is used by Windows and MS-DOS.
     * Vector 0x80 is used by Linux and the BSD variants.
     */
    if ( (idx != 0x80) && ((idx < 0x20) || (idx > 0x2f)) ) 
        return -1;

    ti = p->thread.traps + idx;

    /*
     * We can't virtualise interrupt gates, as there's no way to get
     * the CPU to automatically clear the events_mask variable.
     */
    if ( TI_GET_IF(ti) )
        return -1;

    if ( p == current )
        CLEAR_FAST_TRAP(&p->thread);

    p->thread.fast_trap_idx    = idx;
    p->thread.fast_trap_desc.a = (ti->cs << 16) | (ti->address & 0xffff);
    p->thread.fast_trap_desc.b = 
        (ti->address & 0xffff0000) | 0x8f00 | (TI_GET_DPL(ti)&3)<<13;

    if ( p == current )
        SET_FAST_TRAP(&p->thread);

    return 0;
}


long do_set_fast_trap(int idx)
{
    return set_fast_trap(current, idx);
}


long do_fpu_taskswitch(void)
{
    set_bit(PF_GUEST_STTS, &current->flags);
    stts();
    return 0;
}


long set_debugreg(struct task_struct *p, int reg, unsigned long value)
{
    int i;

    switch ( reg )
    {
    case 0: 
        if ( value > (PAGE_OFFSET-4) ) return -EPERM;
        if ( p == current ) 
            __asm__ ( "movl %0, %%db0" : : "r" (value) );
        break;
    case 1: 
        if ( value > (PAGE_OFFSET-4) ) return -EPERM;
        if ( p == current ) 
            __asm__ ( "movl %0, %%db1" : : "r" (value) );
        break;
    case 2: 
        if ( value > (PAGE_OFFSET-4) ) return -EPERM;
        if ( p == current ) 
            __asm__ ( "movl %0, %%db2" : : "r" (value) );
        break;
    case 3:
        if ( value > (PAGE_OFFSET-4) ) return -EPERM;
        if ( p == current ) 
            __asm__ ( "movl %0, %%db3" : : "r" (value) );
        break;
    case 6:
        /*
         * DR6: Bits 4-11,16-31 reserved (set to 1).
         *      Bit 12 reserved (set to 0).
         */
        value &= 0xffffefff; /* reserved bits => 0 */
        value |= 0xffff0ff0; /* reserved bits => 1 */
        if ( p == current ) 
            __asm__ ( "movl %0, %%db6" : : "r" (value) );
        break;
    case 7:
        /*
         * DR7: Bit 10 reserved (set to 1).
         *      Bits 11-12,14-15 reserved (set to 0).
         * Privileged bits:
         *      GD (bit 13): must be 0.
         *      R/Wn (bits 16-17,20-21,24-25,28-29): mustn't be 10.
         *      LENn (bits 18-19,22-23,26-27,30-31): mustn't be 10.
         */
        /* DR7 == 0 => debugging disabled for this domain. */
        if ( value != 0 )
        {
            value &= 0xffff27ff; /* reserved bits => 0 */
            value |= 0x00000400; /* reserved bits => 1 */
            if ( (value & (1<<13)) != 0 ) return -EPERM;
            for ( i = 0; i < 16; i += 2 )
                if ( ((value >> (i+16)) & 3) == 2 ) return -EPERM;
        }
        if ( p == current ) 
            __asm__ ( "movl %0, %%db7" : : "r" (value) );
        break;
    default:
        return -EINVAL;
    }

    p->thread.debugreg[reg] = value;
    return 0;
}

long do_set_debugreg(int reg, unsigned long value)
{
    return set_debugreg(current, reg, value);
}

unsigned long do_get_debugreg(int reg)
{
    if ( (reg < 0) || (reg > 7) ) return -EINVAL;
    return current->thread.debugreg[reg];
}<|MERGE_RESOLUTION|>--- conflicted
+++ resolved
@@ -107,36 +107,6 @@
 
 }
 
-<<<<<<< HEAD
-
-void show_trace(unsigned long * stack)
-{
-    int i;
-    unsigned long addr;
-
-    printk("Call Trace: ");
-    i = 1;
-    while (((long) stack & (STACK_SIZE-1)) != 0) {
-        addr = *stack++;
-        if (kernel_text_address(addr)) {
-            if (i && ((i % 6) == 0))
-                printk("\n   ");
-            printk("[<%08lx>] ", addr);
-            i++;
-        }
-    }
-    printk("\n");
-}
-
-void show_traceX(void)
-{
-    unsigned long *addr;
-    __asm__ __volatile__ ("movl %%esp,%0" : "=r" (addr) : );
-    show_trace(addr);
-}
-
-=======
->>>>>>> 8a1284a0
 void show_stack(unsigned long *esp)
 {
     unsigned long *stack, addr;
