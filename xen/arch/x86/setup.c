--- conflicted
+++ resolved
@@ -51,11 +51,8 @@
 #include <asm/alternative.h>
 #include <asm/mc146818rtc.h>
 #include <asm/cpuid.h>
-<<<<<<< HEAD
+#include <asm/guest.h>
 #include <asm/spec_ctrl.h>
-=======
-#include <asm/guest.h>
->>>>>>> fa23f2aa
 
 /* opt_nosmp: If true, secondary processors are ignored. */
 static bool __initdata opt_nosmp;
