--- conflicted
+++ resolved
@@ -115,11 +115,7 @@
     case PGT_l2_page_table:
         p = map_domain_mem((spage - frame_table) << PAGE_SHIFT);
         if ( shadow_mode(d) == SHM_full_32 )
-<<<<<<< HEAD
             memset(p, 0, L2_PAGETABLE_ENTRIES * sizeof(*p));
-=======
-            memset(p, 0, ENTRIES_PER_L2_PAGETABLE * sizeof(*p));
->>>>>>> acf041f4
         else 
             memset(p, 0, DOMAIN_ENTRIES_PER_L2_PAGETABLE * sizeof(*p));
         unmap_domain_mem(p);
@@ -432,19 +428,7 @@
     smfn = __shadow_status(d, gpfn) & PSH_pfn_mask;
     delete_shadow_status(d, gpfn);
     free_shadow_page(d, &frame_table[smfn]);
-<<<<<<< HEAD
-=======
-}
-
-#ifdef CONFIG_VMX
-void vmx_shadow_clear_state(struct domain *d)
-{
-    SH_VVLOG("vmx_clear_shadow_state:");
-    clear_shadow_state(d);
->>>>>>> acf041f4
-}
-#endif
-
+}
 
 #ifdef CONFIG_VMX
 void vmx_shadow_clear_state(struct domain *d)
@@ -464,15 +448,9 @@
     unsigned long    spfn;
     l2_pgentry_t    *spl2e = 0;
     unsigned long guest_gpfn;
-<<<<<<< HEAD
 
     guest_gpfn = __mfn_to_gpfn(d, gpfn);
 
-=======
-
-    guest_gpfn = __mfn_to_gpfn(d, gpfn);
-
->>>>>>> acf041f4
     SH_VVLOG("shadow_l2_table( %p )", gpfn);
 
     perfc_incrc(shadow_l2_table_count);
@@ -502,14 +480,9 @@
         spl2e = (l2_pgentry_t *)map_domain_mem(spfn << PAGE_SHIFT);
         /*
          * We could proactively fill in PDEs for pages that are already
-<<<<<<< HEAD
          * shadowed *and* where the guest PDE has _PAGE_ACCESSED set
          * (restriction required for coherence of the accessed bit). However,
          * we tried it and it didn't help performance. This is simpler. 
-=======
-         * shadowed. However, we tried it and it didn't help performance.
-         * This is simpler.
->>>>>>> acf041f4
          */
         memset(spl2e, 0, DOMAIN_ENTRIES_PER_L2_PAGETABLE*sizeof(l2_pgentry_t));
 
@@ -522,12 +495,8 @@
         spl2e[SH_LINEAR_PT_VIRT_START >> L2_PAGETABLE_SHIFT] =
             mk_l2_pgentry((spfn << PAGE_SHIFT) | __PAGE_HYPERVISOR);
         spl2e[PERDOMAIN_VIRT_START >> L2_PAGETABLE_SHIFT] =
-<<<<<<< HEAD
             mk_l2_pgentry(__pa(page_get_owner(
                 &frame_table[gpfn])->arch.mm_perdomain_pt) |
-=======
-            mk_l2_pgentry(__pa(page_get_owner(&frame_table[gpfn])->arch.mm_perdomain_pt) |
->>>>>>> acf041f4
                           __PAGE_HYPERVISOR);
     }
 #endif
@@ -578,11 +547,7 @@
         spl1e = (unsigned long *) &(shadow_linear_pg_table[
             (va>>L1_PAGETABLE_SHIFT) & ~(L1_PAGETABLE_ENTRIES-1)]);
 
-<<<<<<< HEAD
         for ( i = 0; i < L1_PAGETABLE_ENTRIES; i++ )
-=======
-        for ( i = 0; i < ENTRIES_PER_L1_PAGETABLE; i++ )
->>>>>>> acf041f4
             l1pte_propagate_from_guest(d, &gpl1e[i], &spl1e[i]);
     }
     else
@@ -760,11 +725,7 @@
 
 void shadow_l2_normal_pt_update(unsigned long pa, unsigned long gpde)
 {
-<<<<<<< HEAD
     unsigned long sl2mfn, spde = 0;
-=======
-    unsigned long sl2mfn, spde;
->>>>>>> acf041f4
     l2_pgentry_t *spl2e;
     unsigned long sl1mfn;
 
@@ -773,7 +734,6 @@
 
     sl2mfn = __shadow_status(current->domain, pa >> PAGE_SHIFT) & PSH_pfn_mask;
 
-<<<<<<< HEAD
     /*
      * Only propagate to shadow if _PAGE_ACCESSED is set in the guest.
      * Otherwise, to ensure coherency, we blow away the existing shadow value.
@@ -785,13 +745,6 @@
         l2pde_general(current->domain, &gpde, &spde, sl1mfn);
     }
 
-=======
-    sl1mfn = (gpde & _PAGE_PRESENT) ?
-        __shadow_status(current->domain, gpde >> PAGE_SHIFT) : 0;
-
-    /* XXXX Should mark guest pte as DIRTY and ACCESSED too! */
-    l2pde_general(current->domain, &gpde, &spde, sl1mfn);
->>>>>>> acf041f4
     spl2e = (l2_pgentry_t *)map_domain_mem(sl2mfn << PAGE_SHIFT);
     spl2e[(pa & ~PAGE_MASK) / sizeof(l2_pgentry_t)] = mk_l2_pgentry(spde);
     unmap_domain_mem(spl2e);
@@ -809,16 +762,10 @@
 // BUG: these are not SMP safe...
 static int sh_l2_present;
 static int sh_l1_present;
-static int errors;
 char * sh_check_name;
-<<<<<<< HEAD
-
-#define virt_to_phys2(adr) ({                                            \
-=======
 int shadow_status_noswap;
 
 #define v2m(adr) ({                                                      \
->>>>>>> acf041f4
     unsigned long _a = (unsigned long)(adr);                             \
     unsigned long _pte = l1_pgentry_val(                                 \
                             shadow_linear_pg_table[_a >> PAGE_SHIFT]);   \
@@ -828,12 +775,6 @@
 
 #define FAIL(_f, _a...)                                                      \
     do {                                                                     \
-<<<<<<< HEAD
-        printk("XXX %s-FAIL (%d,%d)" _f " g=%p s=%p &g=%p &s=%p" \
-               " pa(&g)=%p pa(&s)=%p\n",                               \
-               sh_check_name, level, i, ## _a , gpte, spte, pgpte, pspte,    \
-               virt_to_phys2(pgpte), virt_to_phys2(pspte));                  \
-=======
         printk("XXX %s-FAIL (%d,%d)" _f "\n"                                 \
                "g=%08lx s=%08lx &g=%08lx &s=%08lx"                           \
                " v2m(&g)=%08lx v2m(&s)=%08lx ea=%08lx\n",                    \
@@ -842,25 +783,17 @@
                v2m(pgpte), v2m(pspte),                                       \
                (l2_idx << L2_PAGETABLE_SHIFT) |                              \
                (l1_idx << L1_PAGETABLE_SHIFT));                              \
->>>>>>> acf041f4
         errors++;                                                            \
     } while ( 0 )
 
 static int check_pte(
     struct domain *d, unsigned long *pgpte, unsigned long *pspte, 
-<<<<<<< HEAD
-    int level, int i)
-=======
     int level, int l2_idx, int l1_idx)
->>>>>>> acf041f4
 {
     unsigned gpte = *pgpte;
     unsigned spte = *pspte;
     unsigned long mask, gpfn, smfn;
-<<<<<<< HEAD
-=======
     int errors = 0;
->>>>>>> acf041f4
 
     if ( (spte == 0) || (spte == 0xdeadface) || (spte == 0x00000E00) )
         return errors;  /* always safe */
@@ -915,11 +848,7 @@
 
 static int check_l1_table(
     struct domain *d,
-<<<<<<< HEAD
-    unsigned long g2mfn, unsigned long s2mfn)
-=======
     unsigned long gmfn, unsigned long smfn, unsigned l2_idx)
->>>>>>> acf041f4
 {
     int i;
     unsigned long *gpl1e, *spl1e;
@@ -946,19 +875,11 @@
         }
     }
 
-<<<<<<< HEAD
-    gpl1e = map_domain_mem(g2mfn << PAGE_SHIFT);
-    spl1e = map_domain_mem(s2mfn << PAGE_SHIFT);
-
-    for ( i = 0; i < L1_PAGETABLE_ENTRIES; i++ )
-        check_pte(d, &gpl1e[i], &spl1e[i], 1, i);
-=======
     gpl1e = map_domain_mem(gmfn << PAGE_SHIFT);
     spl1e = map_domain_mem(smfn << PAGE_SHIFT);
 
-    for ( i = 0; i < ENTRIES_PER_L1_PAGETABLE; i++ )
+    for ( i = 0; i < L1_PAGETABLE_ENTRIES; i++ )
         errors += check_pte(d, &gpl1e[i], &spl1e[i], 1, l2_idx, i);
->>>>>>> acf041f4
  
     unmap_domain_mem(spl1e);
     unmap_domain_mem(gpl1e);
@@ -966,50 +887,6 @@
     return errors;
 }
 
-<<<<<<< HEAD
-#define FAILPT(_f, _a...)                                      \
-    do {                                                       \
-        printk("XXX FAIL %s-PT" _f "\n", s, ## _a );           \
-        errors++;                                              \
-    } while ( 0 )
-
-void check_pagetable(struct domain *d, pagetable_t pt, char *s)
-{
-    unsigned long gptbase = pagetable_val(pt);
-    unsigned long ptbase_pfn, smfn, ss;
-    unsigned long i;
-    l2_pgentry_t *gpl2e, *spl2e;
-    unsigned long ptbase_mfn = 0;
-    int cpu = current->processor;
-
-    errors = 0;
-    sh_check_name = s;
-
-    SH_VVLOG("%s-PT Audit", s);
-
-    sh_l2_present = sh_l1_present = 0;
-
-    ptbase_pfn = gptbase >> PAGE_SHIFT;
-    ptbase_mfn = __gpfn_to_mfn(d, ptbase_pfn);
-
-    ss = __shadow_status(d, ptbase_pfn);
-  
-    if ( ! (ss & PSH_shadowed) )
-    {
-        /*printk("%s-PT %p not shadowed\n", s, gptbase);*/
-        if ( ss != 0 )
-            BUG();
-        return;
-    }   
- 
-    smfn = ss & PSH_pfn_mask;
-
-    if ( ss != (PSH_shadowed | smfn) )
-        FAILPT("ptbase shadow inconsistent1");
-
-    gpl2e = (l2_pgentry_t *) map_domain_mem( ptbase_mfn << PAGE_SHIFT );
-    spl2e = (l2_pgentry_t *) map_domain_mem( smfn << PAGE_SHIFT );
-=======
 #define FAILPT(_f, _a...)                                         \
     do {                                                          \
         printk("XXX FAIL %s-PT " _f "\n", sh_check_name, ## _a ); \
@@ -1030,7 +907,6 @@
     if ( page_get_owner(pfn_to_page(smfn)) != NULL )
         FAILPT("shadow page mfn=0x%08x is owned by someone, domid=%d",
                smfn, page_get_owner(pfn_to_page(smfn))->id);
->>>>>>> acf041f4
 
     if ( memcmp(&spl2e[DOMAIN_ENTRIES_PER_L2_PAGETABLE],
                 &gpl2e[DOMAIN_ENTRIES_PER_L2_PAGETABLE], 
@@ -1050,20 +926,6 @@
         FAILPT("hypervisor linear map inconsistent");
 
     if ( (l2_pgentry_val(spl2e[SH_LINEAR_PT_VIRT_START >> 
-<<<<<<< HEAD
-                              L2_PAGETABLE_SHIFT]) != 
-          ((smfn << PAGE_SHIFT) | __PAGE_HYPERVISOR)) )
-        FAILPT("hypervisor shadow linear map inconsistent %p %p",
-               l2_pgentry_val(spl2e[SH_LINEAR_PT_VIRT_START >>
-                                   L2_PAGETABLE_SHIFT]),
-               (smfn << PAGE_SHIFT) | __PAGE_HYPERVISOR);
-
-    if ( shadow_mode(d) != SHM_full_32 ) {
-        // BUG: this shouldn't be using exec_domain[0] here...
-        if ( (l2_pgentry_val(spl2e[PERDOMAIN_VIRT_START >> L2_PAGETABLE_SHIFT]) !=
-              ((__pa(page_get_owner(&frame_table[ptbase_pfn])->arch.mm_perdomain_pt) | 
-            __PAGE_HYPERVISOR))) )
-=======
                                L2_PAGETABLE_SHIFT]) != 
           ((smfn << PAGE_SHIFT) | __PAGE_HYPERVISOR)) )
         FAILPT("hypervisor shadow linear map inconsistent %p %p",
@@ -1075,15 +937,11 @@
         if ( (l2_pgentry_val(spl2e[PERDOMAIN_VIRT_START >> L2_PAGETABLE_SHIFT]) !=
               ((v2m(page_get_owner(&frame_table[gmfn])->arch.mm_perdomain_pt) |
                 __PAGE_HYPERVISOR))) )
->>>>>>> acf041f4
             FAILPT("hypervisor per-domain map inconsistent");
     }
 
     /* Check the whole L2. */
     for ( i = 0; i < DOMAIN_ENTRIES_PER_L2_PAGETABLE; i++ )
-<<<<<<< HEAD
-        check_pte(d, &l2_pgentry_val(gpl2e[i]), &l2_pgentry_val(spl2e[i]), 2, i);
-=======
         errors += check_pte(d, &l2_pgentry_val(gpl2e[i]), &l2_pgentry_val(spl2e[i]), 2, i, 0);
 
     unmap_domain_mem(spl2e);
@@ -1130,7 +988,6 @@
 
     gpl2e = (l2_pgentry_t *) map_domain_mem( ptbase_mfn << PAGE_SHIFT );
     spl2e = (l2_pgentry_t *) map_domain_mem( smfn << PAGE_SHIFT );
->>>>>>> acf041f4
 
     /* Go back and recurse. */
     for ( i = 0; i < DOMAIN_ENTRIES_PER_L2_PAGETABLE; i++ )
@@ -1141,24 +998,7 @@
 
         if ( l2_pgentry_val(spl2e[i]) != 0 )
         {
-<<<<<<< HEAD
-            // First check to see if this guest page is currently the active
-            // PTWR page.  If so, then we compare the (old) cached copy of the
-            // guest page to the shadow, and not the currently writable (and
-            // thus potentially out-of-sync) guest page.
-            //
-            if ( ptwr_info[cpu].ptinfo[PTWR_PT_ACTIVE].l1va &&
-                 (i == ptwr_info[cpu].ptinfo[PTWR_PT_ACTIVE].l2_idx) &&
-                 likely(VM_ASSIST(d, VMASST_TYPE_writable_pagetables)) )
-            {
-                gl1mfn = (__pa(ptwr_info[cpu].ptinfo[PTWR_PT_ACTIVE].page) >>
-                          PAGE_SHIFT);
-            }
-
-            check_l1_table(d, gl1mfn, sl1mfn);
-=======
             errors += check_l1_table(d, gl1mfn, sl1mfn, i);
->>>>>>> acf041f4
         }
     }
 
@@ -1168,12 +1008,6 @@
     SH_VVLOG("PT verified : l2_present = %d, l1_present = %d",
              sh_l2_present, sh_l1_present);
  
-<<<<<<< HEAD
-    if ( errors )
-        BUG();
-
-    return;
-=======
 #if 1
     if ( errors )
         BUG();
@@ -1272,7 +1106,6 @@
     }
 
     return errors;
->>>>>>> acf041f4
 }
 
 #endif // SHADOW_DEBUG