--- conflicted
+++ resolved
@@ -815,14 +815,11 @@
     for ( ; ; )
     {
         if ( hypercall_preempt_check() )
+        {
+            UNLOCK_BIGLOCK(current->domain);
             return hypercall_create_continuation(
                 __HYPERVISOR_set_trap_table, 1, traps);
-<<<<<<< HEAD
-            UNLOCK_BIGLOCK(current->domain);
-            return __HYPERVISOR_set_trap_table;
         }
-=======
->>>>>>> f5198c49
 
         if ( copy_from_user(&cur, traps, sizeof(cur)) ) return -EFAULT;
 
