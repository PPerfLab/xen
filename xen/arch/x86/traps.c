--- conflicted
+++ resolved
@@ -248,13 +248,8 @@
     tb->cs         = ti->cs;
     tb->eip        = ti->address;
     if ( TI_GET_IF(ti) )
-<<<<<<< HEAD
         ed->vcpu_info->evtchn_upcall_mask = 1;
-    return; 
-=======
-        d->shared_info->vcpu_data[0].evtchn_upcall_mask = 1;
-    return 0;
->>>>>>> 9b722302
+    return 0;
 
  xen_fault:
 
@@ -321,13 +316,9 @@
     tb->cs         = ti->cs;
     tb->eip        = ti->address;
     if ( TI_GET_IF(ti) )
-<<<<<<< HEAD
         ed->vcpu_info->evtchn_upcall_mask = 1;
-=======
-        d->shared_info->vcpu_data[0].evtchn_upcall_mask = 1;
-
-    return 0;
->>>>>>> 9b722302
+
+    return 0;
 }
 
 asmlinkage void do_double_fault(void)
@@ -392,12 +383,8 @@
         {
             LOCK_BIGLOCK(d);
             ptwr_flush(PTWR_PT_ACTIVE);
-<<<<<<< HEAD
             UNLOCK_BIGLOCK(d);
-            return;
-=======
             return EXCRET_fault_fixed;
->>>>>>> 9b722302
         }
 
         if ( (addr < PAGE_OFFSET) &&
@@ -421,20 +408,13 @@
          * Copy a mapping from the guest's LDT, if it is valid. Otherwise we
          * send the fault up to the guest OS to be handled.
          */
-<<<<<<< HEAD
         LOCK_BIGLOCK(d);
         off  = addr - LDT_VIRT_START(ed);
         addr = ed->mm.ldt_base + off;
         ret = map_ldt_shadow_page(off >> PAGE_SHIFT);
         UNLOCK_BIGLOCK(d);
         if ( likely(ret) )
-            return; /* successfully copied the mapping */
-=======
-        off  = addr - LDT_VIRT_START;
-        addr = d->mm.ldt_base + off;
-        if ( likely(map_ldt_shadow_page(off >> PAGE_SHIFT)) )
             return EXCRET_fault_fixed; /* successfully copied the mapping */
->>>>>>> 9b722302
     }
 
     if ( unlikely(!(regs->cs & 3)) )
@@ -447,13 +427,8 @@
     tb->cs         = ti->cs;
     tb->eip        = ti->address;
     if ( TI_GET_IF(ti) )
-<<<<<<< HEAD
         ed->vcpu_info->evtchn_upcall_mask = 1;
-    return; 
-=======
-        d->shared_info->vcpu_data[0].evtchn_upcall_mask = 1;
     return 0; 
->>>>>>> 9b722302
 
  xen_fault:
 
@@ -554,13 +529,8 @@
     tb->cs         = ti->cs;
     tb->eip        = ti->address;
     if ( TI_GET_IF(ti) )
-<<<<<<< HEAD
         ed->vcpu_info->evtchn_upcall_mask = 1;
-    return;
-=======
-        d->shared_info->vcpu_data[0].evtchn_upcall_mask = 1;
-    return 0;
->>>>>>> 9b722302
+    return 0;
 
  gp_in_kernel:
 
