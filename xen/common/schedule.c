--- conflicted
+++ resolved
@@ -374,18 +374,10 @@
 
     spin_unlock_irq(&schedule_data[cpu].schedule_lock);
 
-<<<<<<< HEAD
-    /* Ensure that the domain has an up-to-date time base. */
-    if ( !is_idle_task(next) )
-        update_dom_time(next->shared_info);
-
     if ( unlikely(prev == next) ) {
 #ifdef ADV_SCHED_HISTO
         adv_sched_hist_to_stop(cpu);
 #endif
-=======
-    if ( unlikely(prev == next) )
->>>>>>> fbe22bd5
         return;
     }
     perfc_incrc(sched_ctx);
@@ -425,12 +417,10 @@
     if ( !is_idle_task(next) && update_dom_time(next) )
         send_guest_virq(next, VIRQ_TIMER);
 
-<<<<<<< HEAD
+
 #ifdef ADV_SCHED_HISTO
     adv_sched_hist_to_stop(cpu);
 #endif
-=======
->>>>>>> fbe22bd5
     schedule_tail(next);
 
     BUG();
